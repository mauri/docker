package docker

/*
#include <sys/ioctl.h>
#include <linux/fs.h>
#include <errno.h>

// See linux.git/fs/btrfs/ioctl.h
#define BTRFS_IOCTL_MAGIC 0x94
#define BTRFS_IOC_CLONE _IOW(BTRFS_IOCTL_MAGIC, 9, int)

int
btrfs_reflink(int fd_out, int fd_in)
{
  int res;
  res = ioctl(fd_out, BTRFS_IOC_CLONE, fd_in);
  if (res < 0)
    return errno;
  return 0;
}

*/
import "C"
import (
	"fmt"
<<<<<<< HEAD
	"io"
	"io/ioutil"
	"os"
=======
	"github.com/dotcloud/docker/utils"
	"strconv"
>>>>>>> fbf85e2e
	"strings"
	"syscall"
)

// Compare two Config struct. Do not compare the "Image" nor "Hostname" fields
// If OpenStdin is set, then it differs
func CompareConfig(a, b *Config) bool {
	if a == nil || b == nil ||
		a.OpenStdin || b.OpenStdin {
		return false
	}
	if a.AttachStdout != b.AttachStdout ||
		a.AttachStderr != b.AttachStderr ||
		a.User != b.User ||
		a.Memory != b.Memory ||
		a.MemorySwap != b.MemorySwap ||
		a.CpuShares != b.CpuShares ||
		a.OpenStdin != b.OpenStdin ||
		a.Tty != b.Tty ||
		a.VolumesFrom != b.VolumesFrom {
		return false
	}
	if len(a.Cmd) != len(b.Cmd) ||
		len(a.Dns) != len(b.Dns) ||
		len(a.Env) != len(b.Env) ||
		len(a.PortSpecs) != len(b.PortSpecs) ||
		len(a.ExposedPorts) != len(b.ExposedPorts) ||
		len(a.Entrypoint) != len(b.Entrypoint) ||
		len(a.Volumes) != len(b.Volumes) {
		return false
	}

	for i := 0; i < len(a.Cmd); i++ {
		if a.Cmd[i] != b.Cmd[i] {
			return false
		}
	}
	for i := 0; i < len(a.Dns); i++ {
		if a.Dns[i] != b.Dns[i] {
			return false
		}
	}
	for i := 0; i < len(a.Env); i++ {
		if a.Env[i] != b.Env[i] {
			return false
		}
	}
	for i := 0; i < len(a.PortSpecs); i++ {
		if a.PortSpecs[i] != b.PortSpecs[i] {
			return false
		}
	}
	for k := range a.ExposedPorts {
		if _, exists := b.ExposedPorts[k]; !exists {
			return false
		}
	}
	for i := 0; i < len(a.Entrypoint); i++ {
		if a.Entrypoint[i] != b.Entrypoint[i] {
			return false
		}
	}
	for key := range a.Volumes {
		if _, exists := b.Volumes[key]; !exists {
			return false
		}
	}
	return true
}

func MergeConfig(userConf, imageConf *Config) error {
	if userConf.User == "" {
		userConf.User = imageConf.User
	}
	if userConf.Memory == 0 {
		userConf.Memory = imageConf.Memory
	}
	if userConf.MemorySwap == 0 {
		userConf.MemorySwap = imageConf.MemorySwap
	}
	if userConf.CpuShares == 0 {
		userConf.CpuShares = imageConf.CpuShares
	}
	if userConf.ExposedPorts == nil || len(userConf.ExposedPorts) == 0 {
		userConf.ExposedPorts = imageConf.ExposedPorts
	}

	if userConf.PortSpecs != nil && len(userConf.PortSpecs) > 0 {
		if userConf.ExposedPorts == nil {
			userConf.ExposedPorts = make(map[Port]struct{})
		}
		ports, _, err := parsePortSpecs(userConf.PortSpecs)
		if err != nil {
			return err
		}
		for port := range ports {
			if _, exists := userConf.ExposedPorts[port]; !exists {
				userConf.ExposedPorts[port] = struct{}{}
			}
		}
		userConf.PortSpecs = nil
	}
	if imageConf.PortSpecs != nil && len(imageConf.PortSpecs) > 0 {
		utils.Debugf("Migrating image port specs to containter: %s", strings.Join(imageConf.PortSpecs, ", "))
		if userConf.ExposedPorts == nil {
			userConf.ExposedPorts = make(map[Port]struct{})
		}

		ports, _, err := parsePortSpecs(imageConf.PortSpecs)
		if err != nil {
			return err
		}
		for port := range ports {
			if _, exists := userConf.ExposedPorts[port]; !exists {
				userConf.ExposedPorts[port] = struct{}{}
			}
		}
	}
	if !userConf.Tty {
		userConf.Tty = imageConf.Tty
	}
	if !userConf.OpenStdin {
		userConf.OpenStdin = imageConf.OpenStdin
	}
	if !userConf.StdinOnce {
		userConf.StdinOnce = imageConf.StdinOnce
	}
	if userConf.Env == nil || len(userConf.Env) == 0 {
		userConf.Env = imageConf.Env
	} else {
		for _, imageEnv := range imageConf.Env {
			found := false
			imageEnvKey := strings.Split(imageEnv, "=")[0]
			for _, userEnv := range userConf.Env {
				userEnvKey := strings.Split(userEnv, "=")[0]
				if imageEnvKey == userEnvKey {
					found = true
				}
			}
			if !found {
				userConf.Env = append(userConf.Env, imageEnv)
			}
		}
	}
	if userConf.Cmd == nil || len(userConf.Cmd) == 0 {
		userConf.Cmd = imageConf.Cmd
	}
	if userConf.Dns == nil || len(userConf.Dns) == 0 {
		userConf.Dns = imageConf.Dns
	} else {
		//duplicates aren't an issue here
		userConf.Dns = append(userConf.Dns, imageConf.Dns...)
	}
	if userConf.Entrypoint == nil || len(userConf.Entrypoint) == 0 {
		userConf.Entrypoint = imageConf.Entrypoint
	}
	if userConf.WorkingDir == "" {
		userConf.WorkingDir = imageConf.WorkingDir
	}
	if userConf.VolumesFrom == "" {
		userConf.VolumesFrom = imageConf.VolumesFrom
	}
	if userConf.Volumes == nil || len(userConf.Volumes) == 0 {
		userConf.Volumes = imageConf.Volumes
	} else {
		for k, v := range imageConf.Volumes {
			userConf.Volumes[k] = v
		}
	}
	return nil
}

func parseLxcConfOpts(opts utils.ListOpts) ([]KeyValuePair, error) {
	out := make([]KeyValuePair, len(opts))
	for i, o := range opts {
		k, v, err := parseLxcOpt(o)
		if err != nil {
			return nil, err
		}
		out[i] = KeyValuePair{Key: k, Value: v}
	}
	return out, nil
}

func parseLxcOpt(opt string) (string, string, error) {
	parts := strings.SplitN(opt, "=", 2)
	if len(parts) != 2 {
		return "", "", fmt.Errorf("Unable to parse lxc conf option: %s", opt)
	}
	return strings.TrimSpace(parts[0]), strings.TrimSpace(parts[1]), nil
}

<<<<<<< HEAD
func RootIsShared() bool {
	if data, err := ioutil.ReadFile("/proc/self/mountinfo"); err == nil {
		for _, line := range strings.Split(string(data), "\n") {
			cols := strings.Split(line, " ")
			if len(cols) >= 6 && cols[4] == "/" {
				return strings.HasPrefix(cols[6], "shared")
			}
		}
	}

	// No idea, probably safe to assume so
	return true
}

func BtrfsReflink(fd_out, fd_in uintptr) error {
	res := C.btrfs_reflink(C.int(fd_out), C.int(fd_in))
	if res != 0 {
		return syscall.Errno(res)
	}
	return nil
}

func CopyFile(dstFile, srcFile *os.File) error {
	err := BtrfsReflink(dstFile.Fd(), srcFile.Fd())
	if err == nil {
		return nil
	}

	// Fall back to normal copy
	_, err = io.Copy(dstFile, srcFile)
	return err
=======
// We will receive port specs in the format of ip:public:private/proto and these need to be
// parsed in the internal types
func parsePortSpecs(ports []string) (map[Port]struct{}, map[Port][]PortBinding, error) {
	exposedPorts := make(map[Port]struct{}, len(ports))
	bindings := make(map[Port][]PortBinding)

	for _, rawPort := range ports {
		proto := "tcp"
		if i := strings.LastIndex(rawPort, "/"); i != -1 {
			proto = rawPort[i+1:]
			rawPort = rawPort[:i]
		}
		if !strings.Contains(rawPort, ":") {
			rawPort = fmt.Sprintf("::%s", rawPort)
		} else if len(strings.Split(rawPort, ":")) == 2 {
			rawPort = fmt.Sprintf(":%s", rawPort)
		}

		parts, err := utils.PartParser("ip:hostPort:containerPort", rawPort)
		if err != nil {
			return nil, nil, err
		}
		containerPort := parts["containerPort"]
		rawIp := parts["ip"]
		hostPort := parts["hostPort"]

		if containerPort == "" {
			return nil, nil, fmt.Errorf("No port specified: %s<empty>", rawPort)
		}

		port := NewPort(proto, containerPort)
		if _, exists := exposedPorts[port]; !exists {
			exposedPorts[port] = struct{}{}
		}

		binding := PortBinding{
			HostIp:   rawIp,
			HostPort: hostPort,
		}
		bslice, exists := bindings[port]
		if !exists {
			bslice = []PortBinding{}
		}
		bindings[port] = append(bslice, binding)
	}
	return exposedPorts, bindings, nil
}

// Splits a port in the format of port/proto
func splitProtoPort(rawPort string) (string, string) {
	parts := strings.Split(rawPort, "/")
	l := len(parts)
	if l == 0 {
		return "", ""
	}
	if l == 1 {
		return "tcp", rawPort
	}
	return parts[0], parts[1]
}

func parsePort(rawPort string) (int, error) {
	port, err := strconv.ParseUint(rawPort, 10, 16)
	if err != nil {
		return 0, err
	}
	return int(port), nil
}

func migratePortMappings(config *Config) error {
	if config.PortSpecs != nil {
		// We don't have to worry about migrating the bindings to the host
		// This is our breaking change
		ports, _, err := parsePortSpecs(config.PortSpecs)
		if err != nil {
			return err
		}
		config.PortSpecs = nil

		if config.ExposedPorts == nil {
			config.ExposedPorts = make(map[Port]struct{}, len(ports))
		}
		for k, v := range ports {
			config.ExposedPorts[k] = v
		}
	}
	return nil
}

// Links come in the format of
// name:alias
func parseLink(rawLink string) (map[string]string, error) {
	return utils.PartParser("name:alias", rawLink)
>>>>>>> fbf85e2e
}<|MERGE_RESOLUTION|>--- conflicted
+++ resolved
@@ -23,14 +23,11 @@
 import "C"
 import (
 	"fmt"
-<<<<<<< HEAD
+	"github.com/dotcloud/docker/utils"
 	"io"
 	"io/ioutil"
 	"os"
-=======
-	"github.com/dotcloud/docker/utils"
 	"strconv"
->>>>>>> fbf85e2e
 	"strings"
 	"syscall"
 )
@@ -223,7 +220,6 @@
 	return strings.TrimSpace(parts[0]), strings.TrimSpace(parts[1]), nil
 }
 
-<<<<<<< HEAD
 func RootIsShared() bool {
 	if data, err := ioutil.ReadFile("/proc/self/mountinfo"); err == nil {
 		for _, line := range strings.Split(string(data), "\n") {
@@ -255,7 +251,8 @@
 	// Fall back to normal copy
 	_, err = io.Copy(dstFile, srcFile)
 	return err
-=======
+}
+
 // We will receive port specs in the format of ip:public:private/proto and these need to be
 // parsed in the internal types
 func parsePortSpecs(ports []string) (map[Port]struct{}, map[Port][]PortBinding, error) {
@@ -349,5 +346,4 @@
 // name:alias
 func parseLink(rawLink string) (map[string]string, error) {
 	return utils.PartParser("name:alias", rawLink)
->>>>>>> fbf85e2e
 }