--- conflicted
+++ resolved
@@ -49,13 +49,6 @@
 			;;
 	esac
 
-<<<<<<< HEAD
-	if command_exists docker || command_exists lxc-docker; then
-		cat >&2 <<-'EOF'
-		Warning: "docker" or "lxc-docker" command appears to already exist.
-		Please ensure that you do not already have docker installed.
-		You may press Ctrl+C now to abort this process and rectify this situation.
-=======
 	if command_exists docker; then
 		cat >&2 <<-'EOF'
 			Warning: the "docker" command appears to already exist on this system.
@@ -68,7 +61,6 @@
 			again to update Docker, you can safely ignore this message.
 
 			You may press Ctrl+C now to abort this script.
->>>>>>> 2daede5a
 		EOF
 		( set -x; sleep 20 )
 	fi
@@ -89,7 +81,6 @@
 			exit 1
 		fi
 	fi
-<<<<<<< HEAD
 
 	curl=''
 	if command_exists curl; then
@@ -142,7 +133,7 @@
 			exit 0
 			;;
 
-		ubuntu|debian|linuxmint)
+		ubuntu|debian|linuxmint|'elementary os'|kali)
 			export DEBIAN_FRONTEND=noninteractive
 
 			did_apt_get_update=
@@ -161,79 +152,6 @@
 					apt_get_update
 					( set -x; $sh_c 'sleep 3; apt-get install -y -q '"$kern_extras" ) || true
 
-=======
-
-	curl=''
-	if command_exists curl; then
-		curl='curl -sSL'
-	elif command_exists wget; then
-		curl='wget -qO-'
-	elif command_exists busybox && busybox --list-modules | grep -q wget; then
-		curl='busybox wget -qO-'
-	fi
-
-	# perform some very rudimentary platform detection
-	lsb_dist=''
-	if command_exists lsb_release; then
-		lsb_dist="$(lsb_release -si)"
-	fi
-	if [ -z "$lsb_dist" ] && [ -r /etc/lsb-release ]; then
-		lsb_dist="$(. /etc/lsb-release && echo "$DISTRIB_ID")"
-	fi
-	if [ -z "$lsb_dist" ] && [ -r /etc/debian_version ]; then
-		lsb_dist='debian'
-	fi
-	if [ -z "$lsb_dist" ] && [ -r /etc/fedora-release ]; then
-		lsb_dist='fedora'
-	fi
-	if [ -z "$lsb_dist" ] && [ -r /etc/os-release ]; then
-		lsb_dist="$(. /etc/os-release && echo "$ID")"
-	fi
-
-	lsb_dist="$(echo "$lsb_dist" | tr '[:upper:]' '[:lower:]')"
-	case "$lsb_dist" in
-		amzn|fedora|centos)
-			if [ "$lsb_dist" = 'amzn' ]; then
-				(
-					set -x
-					$sh_c 'sleep 3; yum -y -q install docker'
-				)
-			else
-				(
-					set -x
-					$sh_c 'sleep 3; yum -y -q install docker-io'
-				)
-			fi
-			if command_exists docker && [ -e /var/run/docker.sock ]; then
-				(
-					set -x
-					$sh_c 'docker version'
-				) || true
-			fi
-			echo_docker_as_nonroot
-			exit 0
-			;;
-
-		ubuntu|debian|linuxmint|'elementary os'|kali)
-			export DEBIAN_FRONTEND=noninteractive
-
-			did_apt_get_update=
-			apt_get_update() {
-				if [ -z "$did_apt_get_update" ]; then
-					( set -x; $sh_c 'sleep 3; apt-get update' )
-					did_apt_get_update=1
-				fi
-			}
-
-			# aufs is preferred over devicemapper; try to ensure the driver is available.
-			if ! grep -q aufs /proc/filesystems && ! $sh_c 'modprobe aufs'; then
-				if uname -r | grep -q -- '-generic' && dpkg -l 'linux-image-*-generic' | grep -q '^ii' 2>/dev/null; then
-					kern_extras="linux-image-extra-$(uname -r) linux-image-extra-virtual"
-
-					apt_get_update
-					( set -x; $sh_c 'sleep 3; apt-get install -y -q '"$kern_extras" ) || true
-
->>>>>>> 2daede5a
 					if ! grep -q aufs /proc/filesystems && ! $sh_c 'modprobe aufs'; then
 						echo >&2 'Warning: tried to install '"$kern_extras"' (for AUFS)'
 						echo >&2 ' but we still have no AUFS.  Docker may not work. Proceeding anyways!'
