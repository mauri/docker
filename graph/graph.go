--- conflicted
+++ resolved
@@ -13,11 +13,7 @@
 	"syscall"
 	"time"
 
-<<<<<<< HEAD
-	log "github.com/Sirupsen/logrus"
-=======
 	"github.com/Sirupsen/logrus"
->>>>>>> 2daede5a
 	"github.com/docker/distribution/digest"
 	"github.com/docker/docker/autogen/dockerversion"
 	"github.com/docker/docker/daemon/graphdriver"
@@ -258,12 +254,6 @@
 	if err != nil {
 		return 0, "", err
 	}
-<<<<<<< HEAD
-	if err = f.Sync(); err != nil {
-		return 0, "", err
-	}
-=======
->>>>>>> 2daede5a
 	n, err := f.Seek(0, os.SEEK_CUR)
 	if err != nil {
 		return 0, "", err
