package bridge

import (
	"encoding/hex"
	"errors"
	"fmt"
	"io/ioutil"
	"net"
	"os"
	"os/exec"
	"strconv"
	"strings"
	"sync"

	"github.com/Sirupsen/logrus"
	"github.com/docker/docker/daemon/network"
	"github.com/docker/docker/daemon/networkdriver"
	"github.com/docker/docker/daemon/networkdriver/ipallocator"
	"github.com/docker/docker/daemon/networkdriver/portmapper"
	"github.com/docker/docker/nat"
	"github.com/docker/docker/pkg/iptables"
	"github.com/docker/docker/pkg/parsers/kernel"
	"github.com/docker/docker/pkg/resolvconf"
	"github.com/docker/libcontainer/netlink"
)

const (
	DefaultNetworkBridge     = "docker0"
	MaxAllocatedPortAttempts = 10
)

// Network interface represents the networking stack of a container
type networkInterface struct {
	IP           net.IP
	IPv6         net.IP
	PortMappings []net.Addr // There are mappings to the host interfaces
}

type ifaces struct {
	c map[string]*networkInterface
	sync.Mutex
}

func (i *ifaces) Set(key string, n *networkInterface) {
	i.Lock()
	i.c[key] = n
	i.Unlock()
}

func (i *ifaces) Get(key string) *networkInterface {
	i.Lock()
	res := i.c[key]
	i.Unlock()
	return res
}

var (
	addrs = []string{
		// Here we don't follow the convention of using the 1st IP of the range for the gateway.
		// This is to use the same gateway IPs as the /24 ranges, which predate the /16 ranges.
		// In theory this shouldn't matter - in practice there's bound to be a few scripts relying
		// on the internal addressing or other things like that.
		// They shouldn't, but hey, let's not break them unless we really have to.
		"172.17.42.1/16", // Don't use 172.16.0.0/16, it conflicts with EC2 DNS 172.16.0.23
		"10.0.42.1/16",   // Don't even try using the entire /8, that's too intrusive
		"10.1.42.1/16",
		"10.42.42.1/16",
		"172.16.42.1/24",
		"172.16.43.1/24",
		"172.16.44.1/24",
		"10.0.42.1/24",
		"10.0.43.1/24",
		"192.168.42.1/24",
		"192.168.43.1/24",
		"192.168.44.1/24",
	}

	bridgeIface       string
	bridgeIPv4Network *net.IPNet
	gatewayIPv4       net.IP
	bridgeIPv6Addr    net.IP
	globalIPv6Network *net.IPNet
	gatewayIPv6       net.IP
	portMapper        *portmapper.PortMapper
	once              sync.Once

	defaultBindingIP  = net.ParseIP("0.0.0.0")
	currentInterfaces = ifaces{c: make(map[string]*networkInterface)}
	ipAllocator       = ipallocator.New()
)

func initPortMapper() {
	once.Do(func() {
		portMapper = portmapper.New()
	})
}

type Config struct {
	EnableIPv6                  bool
	EnableIptables              bool
	EnableIpForward             bool
	EnableIpMasq                bool
	DefaultIp                   net.IP
	Iface                       string
	IP                          string
	FixedCIDR                   string
	FixedCIDRv6                 string
	DefaultGatewayIPv4          string
	DefaultGatewayIPv6          string
	InterContainerCommunication bool
}

func InitDriver(config *Config) error {
	var (
		networkv4  *net.IPNet
		networkv6  *net.IPNet
		addrv4     net.Addr
		addrsv6    []net.Addr
		bridgeIPv6 = "fe80::1/64"
	)

	// try to modprobe bridge first
	// see gh#12177
	if out, err := exec.Command("modprobe", "-va", "bridge", "nf_nat").Output(); err != nil {
		logrus.Warnf("Running modprobe bridge nf_nat failed with message: %s, error: %v", out, err)
	}

	initPortMapper()

	if config.DefaultIp != nil {
		defaultBindingIP = config.DefaultIp
	}

	bridgeIface = config.Iface
	usingDefaultBridge := false
	if bridgeIface == "" {
		usingDefaultBridge = true
		bridgeIface = DefaultNetworkBridge
	}

	addrv4, addrsv6, err := networkdriver.GetIfaceAddr(bridgeIface)

	if err != nil {
		// No Bridge existent, create one
		// If we're not using the default bridge, fail without trying to create it
		if !usingDefaultBridge {
			return err
		}

		logrus.Info("Bridge interface not found, trying to create it")

		// If the iface is not found, try to create it
		if err := configureBridge(config.IP, bridgeIPv6, config.EnableIPv6); err != nil {
			logrus.Errorf("Could not configure Bridge: %s", err)
			return err
		}

		addrv4, addrsv6, err = networkdriver.GetIfaceAddr(bridgeIface)
		if err != nil {
			return err
		}

		if config.FixedCIDRv6 != "" {
			// Setting route to global IPv6 subnet
			logrus.Infof("Adding route to IPv6 network %q via device %q", config.FixedCIDRv6, bridgeIface)
			if err := netlink.AddRoute(config.FixedCIDRv6, "", "", bridgeIface); err != nil {
				logrus.Fatalf("Could not add route to IPv6 network %q via device %q", config.FixedCIDRv6, bridgeIface)
			}
		}
	} else {
		// Bridge exists already, getting info...
		// Validate that the bridge ip matches the ip specified by BridgeIP
		if config.IP != "" {
			networkv4 = addrv4.(*net.IPNet)
			bip, _, err := net.ParseCIDR(config.IP)
			if err != nil {
				return err
			}
			if !networkv4.IP.Equal(bip) {
				return fmt.Errorf("Bridge ip (%s) does not match existing bridge configuration %s", networkv4.IP, bip)
			}
		}

		// A bridge might exist but not have any IPv6 addr associated with it yet
		// (for example, an existing Docker installation that has only been used
		// with IPv4 and docker0 already is set up) In that case, we can perform
		// the bridge init for IPv6 here, else we will error out below if --ipv6=true
		if len(addrsv6) == 0 && config.EnableIPv6 {
			if err := setupIPv6Bridge(bridgeIPv6); err != nil {
				return err
			}
			// Recheck addresses now that IPv6 is setup on the bridge
			addrv4, addrsv6, err = networkdriver.GetIfaceAddr(bridgeIface)
			if err != nil {
				return err
			}
		}

		// TODO: Check if route to config.FixedCIDRv6 is set
	}

	if config.EnableIPv6 {
		bip6, _, err := net.ParseCIDR(bridgeIPv6)
		if err != nil {
			return err
		}
		found := false
		for _, addrv6 := range addrsv6 {
			networkv6 = addrv6.(*net.IPNet)
			if networkv6.IP.Equal(bip6) {
				found = true
				break
			}
		}
		if !found {
			return fmt.Errorf("Bridge IPv6 does not match existing bridge configuration %s", bip6)
		}
	}

	networkv4 = addrv4.(*net.IPNet)

	if config.EnableIPv6 {
		if len(addrsv6) == 0 {
			return errors.New("IPv6 enabled but no IPv6 detected")
		}
		bridgeIPv6Addr = networkv6.IP
	}

	// Configure iptables for link support
	if config.EnableIptables {
		if err := setupIPTables(addrv4, config.InterContainerCommunication, config.EnableIpMasq); err != nil {
			logrus.Errorf("Error configuing iptables: %s", err)
			return err
		}

	}

	if config.EnableIpForward {
		// Enable IPv4 forwarding
		if err := ioutil.WriteFile("/proc/sys/net/ipv4/ip_forward", []byte{'1', '\n'}, 0644); err != nil {
			logrus.Warnf("WARNING: unable to enable IPv4 forwarding: %s\n", err)
		}

		if config.FixedCIDRv6 != "" {
			// Enable IPv6 forwarding
			if err := ioutil.WriteFile("/proc/sys/net/ipv6/conf/default/forwarding", []byte{'1', '\n'}, 0644); err != nil {
				logrus.Warnf("WARNING: unable to enable IPv6 default forwarding: %s\n", err)
			}
			if err := ioutil.WriteFile("/proc/sys/net/ipv6/conf/all/forwarding", []byte{'1', '\n'}, 0644); err != nil {
				logrus.Warnf("WARNING: unable to enable IPv6 all forwarding: %s\n", err)
			}
		}
	}

	// We can always try removing the iptables
	if err := iptables.RemoveExistingChain("DOCKER", iptables.Nat); err != nil {
		return err
	}

	if config.EnableIptables {
		_, err := iptables.NewChain("DOCKER", bridgeIface, iptables.Nat)
		if err != nil {
			return err
		}
		chain, err := iptables.NewChain("DOCKER", bridgeIface, iptables.Filter)
		if err != nil {
			return err
		}
		portMapper.SetIptablesChain(chain)
	}

	bridgeIPv4Network = networkv4
	if config.FixedCIDR != "" {
		_, subnet, err := net.ParseCIDR(config.FixedCIDR)
		if err != nil {
			return err
		}
		logrus.Debugf("Subnet: %v", subnet)
		if err := ipAllocator.RegisterSubnet(bridgeIPv4Network, subnet); err != nil {
			logrus.Errorf("Error registering subnet for IPv4 bridge network: %s", err)
			return err
		}
	}

	if gateway, err := requestDefaultGateway(config.DefaultGatewayIPv4, bridgeIPv4Network); err != nil {
		return err
	} else {
		gatewayIPv4 = gateway
	}

	if config.FixedCIDRv6 != "" {
		_, subnet, err := net.ParseCIDR(config.FixedCIDRv6)
		if err != nil {
			return err
		}
		logrus.Debugf("Subnet: %v", subnet)
		if err := ipAllocator.RegisterSubnet(subnet, subnet); err != nil {
			logrus.Errorf("Error registering subnet for IPv6 bridge network: %s", err)
			return err
		}
		globalIPv6Network = subnet

		if gateway, err := requestDefaultGateway(config.DefaultGatewayIPv6, globalIPv6Network); err != nil {
			return err
		} else {
			gatewayIPv6 = gateway
		}
	}

	// Block BridgeIP in IP allocator
	ipAllocator.RequestIP(bridgeIPv4Network, bridgeIPv4Network.IP)

	return nil
}

func setupIPTables(addr net.Addr, icc, ipmasq bool) error {
	// Enable NAT

	if ipmasq {
		natArgs := []string{"-s", addr.String(), "!", "-o", bridgeIface, "-j", "MASQUERADE"}

		if !iptables.Exists(iptables.Nat, "POSTROUTING", natArgs...) {
			if output, err := iptables.Raw(append([]string{
				"-t", string(iptables.Nat), "-I", "POSTROUTING"}, natArgs...)...); err != nil {
				return fmt.Errorf("Unable to enable network bridge NAT: %s", err)
			} else if len(output) != 0 {
				return iptables.ChainError{Chain: "POSTROUTING", Output: output}
			}
		}
	}

	var (
		args       = []string{"-i", bridgeIface, "-o", bridgeIface, "-j"}
		acceptArgs = append(args, "ACCEPT")
		dropArgs   = append(args, "DROP")
	)

	if !icc {
		iptables.Raw(append([]string{"-D", "FORWARD"}, acceptArgs...)...)

		if !iptables.Exists(iptables.Filter, "FORWARD", dropArgs...) {
			logrus.Debugf("Disable inter-container communication")
			if output, err := iptables.Raw(append([]string{"-I", "FORWARD"}, dropArgs...)...); err != nil {
				return fmt.Errorf("Unable to prevent intercontainer communication: %s", err)
			} else if len(output) != 0 {
				return fmt.Errorf("Error disabling intercontainer communication: %s", output)
			}
		}
	} else {
		iptables.Raw(append([]string{"-D", "FORWARD"}, dropArgs...)...)

		if !iptables.Exists(iptables.Filter, "FORWARD", acceptArgs...) {
			logrus.Debugf("Enable inter-container communication")
			if output, err := iptables.Raw(append([]string{"-I", "FORWARD"}, acceptArgs...)...); err != nil {
				return fmt.Errorf("Unable to allow intercontainer communication: %s", err)
			} else if len(output) != 0 {
				return fmt.Errorf("Error enabling intercontainer communication: %s", output)
			}
		}
	}

	// Accept all non-intercontainer outgoing packets
	outgoingArgs := []string{"-i", bridgeIface, "!", "-o", bridgeIface, "-j", "ACCEPT"}
	if !iptables.Exists(iptables.Filter, "FORWARD", outgoingArgs...) {
		if output, err := iptables.Raw(append([]string{"-I", "FORWARD"}, outgoingArgs...)...); err != nil {
			return fmt.Errorf("Unable to allow outgoing packets: %s", err)
		} else if len(output) != 0 {
			return iptables.ChainError{Chain: "FORWARD outgoing", Output: output}
		}
	}

	// Accept incoming packets for existing connections
	existingArgs := []string{"-o", bridgeIface, "-m", "conntrack", "--ctstate", "RELATED,ESTABLISHED", "-j", "ACCEPT"}

	if !iptables.Exists(iptables.Filter, "FORWARD", existingArgs...) {
		if output, err := iptables.Raw(append([]string{"-I", "FORWARD"}, existingArgs...)...); err != nil {
			return fmt.Errorf("Unable to allow incoming packets: %s", err)
		} else if len(output) != 0 {
			return iptables.ChainError{Chain: "FORWARD incoming", Output: output}
		}
	}
	return nil
}

func RequestPort(ip net.IP, proto string, port int) (int, error) {
	initPortMapper()
	return portMapper.Allocator.RequestPort(ip, proto, port)
}

// configureBridge attempts to create and configure a network bridge interface named `bridgeIface` on the host
// If bridgeIP is empty, it will try to find a non-conflicting IP from the Docker-specified private ranges
// If the bridge `bridgeIface` already exists, it will only perform the IP address association with the existing
// bridge (fixes issue #8444)
// If an address which doesn't conflict with existing interfaces can't be found, an error is returned.
func configureBridge(bridgeIP string, bridgeIPv6 string, enableIPv6 bool) error {
	nameservers := []string{}
	resolvConf, _ := resolvconf.Get()
	// We don't check for an error here, because we don't really care
	// if we can't read /etc/resolv.conf. So instead we skip the append
	// if resolvConf is nil. It either doesn't exist, or we can't read it
	// for some reason.
	if resolvConf != nil {
		nameservers = append(nameservers, resolvconf.GetNameserversAsCIDR(resolvConf)...)
	}

	var ifaceAddr string
	if len(bridgeIP) != 0 {
		_, _, err := net.ParseCIDR(bridgeIP)
		if err != nil {
			return err
		}
		ifaceAddr = bridgeIP
	} else {
		for _, addr := range addrs {
			_, dockerNetwork, err := net.ParseCIDR(addr)
			if err != nil {
				return err
			}
			if err := networkdriver.CheckNameserverOverlaps(nameservers, dockerNetwork); err == nil {
				if err := networkdriver.CheckRouteOverlaps(dockerNetwork); err == nil {
					ifaceAddr = addr
					break
				} else {
					logrus.Debugf("%s %s", addr, err)
				}
			}
		}
	}

	if ifaceAddr == "" {
		return fmt.Errorf("Could not find a free IP address range for interface '%s'. Please configure its address manually and run 'docker -b %s'", bridgeIface, bridgeIface)
	}
	logrus.Debugf("Creating bridge %s with network %s", bridgeIface, ifaceAddr)

	if err := createBridgeIface(bridgeIface); err != nil {
		// The bridge may already exist, therefore we can ignore an "exists" error
		if !os.IsExist(err) {
			return err
		}
	}

	iface, err := net.InterfaceByName(bridgeIface)
	if err != nil {
		return err
	}

	ipAddr, ipNet, err := net.ParseCIDR(ifaceAddr)
	if err != nil {
		return err
	}

	if err := netlink.NetworkLinkAddIp(iface, ipAddr, ipNet); err != nil {
		return fmt.Errorf("Unable to add private network: %s", err)
	}

	if enableIPv6 {
		if err := setupIPv6Bridge(bridgeIPv6); err != nil {
			return err
		}
	}

	if err := netlink.NetworkLinkUp(iface); err != nil {
		return fmt.Errorf("Unable to start network bridge: %s", err)
	}
	return nil
}

func setupIPv6Bridge(bridgeIPv6 string) error {

	iface, err := net.InterfaceByName(bridgeIface)
	if err != nil {
		return err
	}
	// Enable IPv6 on the bridge
	procFile := "/proc/sys/net/ipv6/conf/" + iface.Name + "/disable_ipv6"
	if err := ioutil.WriteFile(procFile, []byte{'0', '\n'}, 0644); err != nil {
		return fmt.Errorf("Unable to enable IPv6 addresses on bridge: %v", err)
	}

	ipAddr6, ipNet6, err := net.ParseCIDR(bridgeIPv6)
	if err != nil {
		return fmt.Errorf("Unable to parse bridge IPv6 address: %q, error: %v", bridgeIPv6, err)
	}

	if err := netlink.NetworkLinkAddIp(iface, ipAddr6, ipNet6); err != nil {
		return fmt.Errorf("Unable to add private IPv6 network: %v", err)
	}

	return nil
}

func requestDefaultGateway(requestedGateway string, network *net.IPNet) (gateway net.IP, err error) {
	if requestedGateway != "" {
		gateway = net.ParseIP(requestedGateway)

		if gateway == nil {
			return nil, fmt.Errorf("Bad parameter: invalid gateway ip %s", requestedGateway)
		}

		if !network.Contains(gateway) {
			return nil, fmt.Errorf("Gateway ip %s must be part of the network %s", requestedGateway, network.String())
		}

		ipAllocator.RequestIP(network, gateway)
	}

	return gateway, nil
}

func createBridgeIface(name string) error {
	kv, err := kernel.GetKernelVersion()
	// Only set the bridge's mac address if the kernel version is > 3.3
	// before that it was not supported
	setBridgeMacAddr := err == nil && (kv.Kernel >= 3 && kv.Major >= 3)
	logrus.Debugf("setting bridge mac address = %v", setBridgeMacAddr)
	return netlink.CreateBridge(name, setBridgeMacAddr)
}

// Generate a IEEE802 compliant MAC address from the given IP address.
//
// The generator is guaranteed to be consistent: the same IP will always yield the same
// MAC address. This is to avoid ARP cache issues.
func generateMacAddr(ip net.IP) net.HardwareAddr {
	hw := make(net.HardwareAddr, 6)

	// The first byte of the MAC address has to comply with these rules:
	// 1. Unicast: Set the least-significant bit to 0.
	// 2. Address is locally administered: Set the second-least-significant bit (U/L) to 1.
	// 3. As "small" as possible: The veth address has to be "smaller" than the bridge address.
	hw[0] = 0x02

	// The first 24 bits of the MAC represent the Organizationally Unique Identifier (OUI).
	// Since this address is locally administered, we can do whatever we want as long as
	// it doesn't conflict with other addresses.
	hw[1] = 0x42

	// Insert the IP address into the last 32 bits of the MAC address.
	// This is a simple way to guarantee the address will be consistent and unique.
	copy(hw[2:], ip.To4())

	return hw
}

func linkLocalIPv6FromMac(mac string) (string, error) {
	hx := strings.Replace(mac, ":", "", -1)
	hw, err := hex.DecodeString(hx)
	if err != nil {
		return "", errors.New("Could not parse MAC address " + mac)
	}

	hw[0] ^= 0x2

	return fmt.Sprintf("fe80::%x%x:%xff:fe%x:%x%x/64", hw[0], hw[1], hw[2], hw[3], hw[4], hw[5]), nil
}

// Allocate a network interface
func Allocate(id, requestedMac, requestedIP, requestedIPv6 string, isRoutedNetwork bool) (*network.Settings, error) {
	var (
		ip            net.IP
		mac           net.HardwareAddr
		err           error
<<<<<<< HEAD
=======
		id            = job.Args[0]
		routedNetwork = job.GetenvBool("RoutedNetworking")
		requestedIP   = job.Getenv("RequestedIP")
		requestedIPv6 = net.ParseIP(job.Getenv("RequestedIPv6"))
>>>>>>> 1b30488f
		globalIPv6    net.IP
		defaultGWIPv4 net.IP
		defaultGWIPv6 net.IP
	)
<<<<<<< HEAD

	if isRoutedNetwork {
		return allocateInterfaceWithStaticIP(id, requestedIP)
=======
	if routedNetwork {
		return allocateInterfaceWithStaticIP(job, requestedIP)
	}
	
	if  parsedIP := net.ParseIP(requestedIP); parsedIP != nil {
		ip, err = ipallocator.RequestIP(bridgeIPv4Network, parsedIP)
	} else {
		ip, err = ipallocator.RequestIP(bridgeIPv4Network, nil)
>>>>>>> 1b30488f
	}

	ip, err = ipAllocator.RequestIP(bridgeIPv4Network, net.ParseIP(requestedIP))
	if err != nil {
		return nil, err
	}

	// If no explicit mac address was given, generate a random one.
	if mac, err = net.ParseMAC(requestedMac); err != nil {
		mac = generateMacAddr(ip)
	}

	if globalIPv6Network != nil {
		// If globalIPv6Network Size is at least a /80 subnet generate IPv6 address from MAC address
		netmaskOnes, _ := globalIPv6Network.Mask.Size()
		ipv6 := net.ParseIP(requestedIPv6)
		if ipv6 == nil && netmaskOnes <= 80 {
			ipv6 = make(net.IP, len(globalIPv6Network.IP))
			copy(ipv6, globalIPv6Network.IP)
			for i, h := range mac {
				ipv6[i+10] = h
			}
		}

		globalIPv6, err = ipAllocator.RequestIP(globalIPv6Network, ipv6)
		if err != nil {
			logrus.Errorf("Allocator: RequestIP v6: %v", err)
			return nil, err
		}
		logrus.Infof("Allocated IPv6 %s", globalIPv6)
	}

	maskSize, _ := bridgeIPv4Network.Mask.Size()

	if gatewayIPv4 != nil {
		defaultGWIPv4 = gatewayIPv4
	} else {
		defaultGWIPv4 = bridgeIPv4Network.IP
	}

	if gatewayIPv6 != nil {
		defaultGWIPv6 = gatewayIPv6
	} else {
		defaultGWIPv6 = bridgeIPv6Addr
	}

	// If linklocal IPv6
	localIPv6Net, err := linkLocalIPv6FromMac(mac.String())
	if err != nil {
		return nil, err
	}
	localIPv6, _, _ := net.ParseCIDR(localIPv6Net)

	networkSettings := &network.Settings{
		IPAddress:            ip.String(),
		Gateway:              defaultGWIPv4.String(),
		MacAddress:           mac.String(),
		Bridge:               bridgeIface,
		IPPrefixLen:          maskSize,
		LinkLocalIPv6Address: localIPv6.String(),
	}

	if globalIPv6Network != nil {
		networkSettings.GlobalIPv6Address = globalIPv6.String()
		maskV6Size, _ := globalIPv6Network.Mask.Size()
		networkSettings.GlobalIPv6PrefixLen = maskV6Size
		networkSettings.IPv6Gateway = defaultGWIPv6.String()
	}

	currentInterfaces.Set(id, &networkInterface{
		IP:   ip,
		IPv6: globalIPv6,
	})

	return networkSettings, nil
}

// Release an interface for a select ip
func Release(id string) {
	var containerInterface = currentInterfaces.Get(id)

	if containerInterface == nil {
		logrus.Warnf("No network information to release for %s", id)
		return
	}

	for _, nat := range containerInterface.PortMappings {
		if err := portMapper.Unmap(nat); err != nil {
			logrus.Infof("Unable to unmap port %s: %s", nat, err)
		}
	}

	if err := ipAllocator.ReleaseIP(bridgeIPv4Network, containerInterface.IP); err != nil {
		logrus.Infof("Unable to release IPv4 %s", err)
	}
	if globalIPv6Network != nil {
		if err := ipAllocator.ReleaseIP(globalIPv6Network, containerInterface.IPv6); err != nil {
			logrus.Infof("Unable to release IPv6 %s", err)
		}
	}
}

// Allocate an external port and map it to the interface
func AllocatePort(id string, port nat.Port, binding nat.PortBinding, isRoutedNetwork bool) (nat.PortBinding, error) {
	var (
		ip            = defaultBindingIP
<<<<<<< HEAD
		proto         = port.Proto()
		containerPort = port.Int()
		network       = currentInterfaces.Get(id)
	)

	if isRoutedNetwork {
		return nat.PortBinding{}, nil
	}
	
	if binding.HostIp != "" {
		ip = net.ParseIP(binding.HostIp)
=======
		id            = job.Args[0]
		hostIP        = job.Getenv("HostIP")
		hostPort      = job.GetenvInt("HostPort")
		containerPort = job.GetenvInt("ContainerPort")
		routedNetwork = job.GetenvBool("RoutedNetworking")
		proto         = job.Getenv("Proto")
		network       = currentInterfaces.Get(id)
	)

	if routedNetwork {
		return engine.StatusOK
	}
	
	if hostIP != "" {
		ip = net.ParseIP(hostIP)
>>>>>>> 1b30488f
		if ip == nil {
			return nat.PortBinding{}, fmt.Errorf("Bad parameter: invalid host ip %s", binding.HostIp)
		}
	}

	// host ip, proto, and host port
	var container net.Addr
	switch proto {
	case "tcp":
		container = &net.TCPAddr{IP: network.IP, Port: containerPort}
	case "udp":
		container = &net.UDPAddr{IP: network.IP, Port: containerPort}
	default:
		return nat.PortBinding{}, fmt.Errorf("unsupported address type %s", proto)
	}

	//
	// Try up to 10 times to get a port that's not already allocated.
	//
	// In the event of failure to bind, return the error that portmapper.Map
	// yields.
	//

	var (
		host net.Addr
		err  error
	)
	hostPort, err := nat.ParsePort(binding.HostPort)
	if err != nil {
		return nat.PortBinding{}, err
	}
	for i := 0; i < MaxAllocatedPortAttempts; i++ {
		if host, err = portMapper.Map(container, ip, hostPort); err == nil {
			break
		}
		// There is no point in immediately retrying to map an explicitly
		// chosen port.
		if hostPort != 0 {
			logrus.Warnf("Failed to allocate and map port %d: %s", hostPort, err)
			break
		}
		logrus.Warnf("Failed to allocate and map port: %s, retry: %d", err, i+1)
	}

	if err != nil {
		return nat.PortBinding{}, err
	}

	network.PortMappings = append(network.PortMappings, host)

	switch netAddr := host.(type) {
	case *net.TCPAddr:
		return nat.PortBinding{HostIp: netAddr.IP.String(), HostPort: strconv.Itoa(netAddr.Port)}, nil
	case *net.UDPAddr:
		return nat.PortBinding{HostIp: netAddr.IP.String(), HostPort: strconv.Itoa(netAddr.Port)}, nil
	default:
		return nat.PortBinding{}, fmt.Errorf("unsupported address type %T", netAddr)
	}
}

<<<<<<< HEAD
//TODO: should it return something more than just an error?
func LinkContainers(action, parentIP, childIP string, ports []nat.Port, ignoreErrors bool, isRoutedNetwork bool) error {
	var nfAction iptables.Action

	if isRoutedNetwork {
		return nil
=======
func LinkContainers(job *engine.Job) engine.Status {
	var (
		action       = job.Args[0]
		nfAction     iptables.Action
		childIP      = job.Getenv("ChildIP")
		parentIP     = job.Getenv("ParentIP")
		ignoreErrors = job.GetenvBool("IgnoreErrors")
		ports        = job.GetenvList("Ports")
		routedNetwork = job.GetenvBool("RoutedNetworking")
	)

	if routedNetwork {
		return engine.StatusOK
>>>>>>> 1b30488f
	}
	
	switch action {
	case "-A":
		nfAction = iptables.Append
	case "-I":
		nfAction = iptables.Insert
	case "-D":
		nfAction = iptables.Delete
	default:
		return fmt.Errorf("Invalid action '%s' specified", action)
	}

	ip1 := net.ParseIP(parentIP)
	if ip1 == nil {
		return fmt.Errorf("Parent IP '%s' is invalid", parentIP)
	}
	ip2 := net.ParseIP(childIP)
	if ip2 == nil {
		return fmt.Errorf("Child IP '%s' is invalid", childIP)
	}

	chain := iptables.Chain{Name: "DOCKER", Bridge: bridgeIface}
	for _, port := range ports {
		if err := chain.Link(nfAction, ip1, ip2, port.Int(), port.Proto()); !ignoreErrors && err != nil {
			return err
		}
	}
<<<<<<< HEAD
	return nil
}

func allocateInterfaceWithStaticIP(id, requestedIP string) (*network.Settings, error) {
=======
	return engine.StatusOK
}

func allocateInterfaceWithStaticIP(job *engine.Job, requestedIP string) engine.Status {
>>>>>>> 1b30488f
	var (
		ip          net.IP
		ipNet       *net.IPNet
		err         error
<<<<<<< HEAD
	)
	
	logrus.Warnf("Requesting ip: %s", requestedIP)
=======
		id			= job.Args[0]
	)

>>>>>>> 1b30488f
	if requestedIP != "" {
		ip, ipNet, err = net.ParseCIDR(requestedIP)
	}
	if err != nil {
<<<<<<< HEAD
		return &network.Settings{}, err
	}
	logrus.Warnf("Requesting ipNet: %s", ipNet)
	size, _ := ipNet.Mask.Size()
	
	if size != 32 {
		return &network.Settings{}, fmt.Errorf("Routing prefix of %s not supported yet. Use /32 instead.", requestedIP)
	}
	
=======
		return job.Error(err)
	}

	size, _ := ipNet.Mask.Size()
	
	if size != 32 {
		return job.Errorf("Routing prefix of %s not supported. Use /32 instead.", requestedIP)
	}

	out := engine.Env{}
	out.Set("IP", ip.String())
	out.Set("Mask", ipNet.Mask.String())
	out.Set("MacAddress", generateMacAddr(ip).String())
	out.SetInt("IPPrefixLen", size)

>>>>>>> 1b30488f
	currentInterfaces.Set(id, &networkInterface{
		IP: ip,
	})

<<<<<<< HEAD
	networkSettings := &network.Settings{
		IPAddress:            ip.String(),
//		Mask:                 ipNet.Mask.String(),
		MacAddress:           generateMacAddr(ip).String(),
		IPPrefixLen:          size,
	}
	
	return networkSettings, nil
=======
	out.WriteTo(job.Stdout)

	return engine.StatusOK
>>>>>>> 1b30488f
}<|MERGE_RESOLUTION|>--- conflicted
+++ resolved
@@ -559,31 +559,17 @@
 		ip            net.IP
 		mac           net.HardwareAddr
 		err           error
-<<<<<<< HEAD
-=======
-		id            = job.Args[0]
-		routedNetwork = job.GetenvBool("RoutedNetworking")
-		requestedIP   = job.Getenv("RequestedIP")
-		requestedIPv6 = net.ParseIP(job.Getenv("RequestedIPv6"))
->>>>>>> 1b30488f
 		globalIPv6    net.IP
 		defaultGWIPv4 net.IP
 		defaultGWIPv6 net.IP
 	)
-<<<<<<< HEAD
 
 	if isRoutedNetwork {
 		return allocateInterfaceWithStaticIP(id, requestedIP)
-=======
-	if routedNetwork {
-		return allocateInterfaceWithStaticIP(job, requestedIP)
 	}
 	
 	if  parsedIP := net.ParseIP(requestedIP); parsedIP != nil {
 		ip, err = ipallocator.RequestIP(bridgeIPv4Network, parsedIP)
-	} else {
-		ip, err = ipallocator.RequestIP(bridgeIPv4Network, nil)
->>>>>>> 1b30488f
 	}
 
 	ip, err = ipAllocator.RequestIP(bridgeIPv4Network, net.ParseIP(requestedIP))
@@ -690,7 +676,6 @@
 func AllocatePort(id string, port nat.Port, binding nat.PortBinding, isRoutedNetwork bool) (nat.PortBinding, error) {
 	var (
 		ip            = defaultBindingIP
-<<<<<<< HEAD
 		proto         = port.Proto()
 		containerPort = port.Int()
 		network       = currentInterfaces.Get(id)
@@ -702,23 +687,6 @@
 	
 	if binding.HostIp != "" {
 		ip = net.ParseIP(binding.HostIp)
-=======
-		id            = job.Args[0]
-		hostIP        = job.Getenv("HostIP")
-		hostPort      = job.GetenvInt("HostPort")
-		containerPort = job.GetenvInt("ContainerPort")
-		routedNetwork = job.GetenvBool("RoutedNetworking")
-		proto         = job.Getenv("Proto")
-		network       = currentInterfaces.Get(id)
-	)
-
-	if routedNetwork {
-		return engine.StatusOK
-	}
-	
-	if hostIP != "" {
-		ip = net.ParseIP(hostIP)
->>>>>>> 1b30488f
 		if ip == nil {
 			return nat.PortBinding{}, fmt.Errorf("Bad parameter: invalid host ip %s", binding.HostIp)
 		}
@@ -779,28 +747,12 @@
 	}
 }
 
-<<<<<<< HEAD
 //TODO: should it return something more than just an error?
 func LinkContainers(action, parentIP, childIP string, ports []nat.Port, ignoreErrors bool, isRoutedNetwork bool) error {
 	var nfAction iptables.Action
 
 	if isRoutedNetwork {
 		return nil
-=======
-func LinkContainers(job *engine.Job) engine.Status {
-	var (
-		action       = job.Args[0]
-		nfAction     iptables.Action
-		childIP      = job.Getenv("ChildIP")
-		parentIP     = job.Getenv("ParentIP")
-		ignoreErrors = job.GetenvBool("IgnoreErrors")
-		ports        = job.GetenvList("Ports")
-		routedNetwork = job.GetenvBool("RoutedNetworking")
-	)
-
-	if routedNetwork {
-		return engine.StatusOK
->>>>>>> 1b30488f
 	}
 	
 	switch action {
@@ -829,35 +781,21 @@
 			return err
 		}
 	}
-<<<<<<< HEAD
 	return nil
 }
 
 func allocateInterfaceWithStaticIP(id, requestedIP string) (*network.Settings, error) {
-=======
-	return engine.StatusOK
-}
-
-func allocateInterfaceWithStaticIP(job *engine.Job, requestedIP string) engine.Status {
->>>>>>> 1b30488f
 	var (
 		ip          net.IP
 		ipNet       *net.IPNet
 		err         error
-<<<<<<< HEAD
 	)
 	
 	logrus.Warnf("Requesting ip: %s", requestedIP)
-=======
-		id			= job.Args[0]
-	)
-
->>>>>>> 1b30488f
 	if requestedIP != "" {
 		ip, ipNet, err = net.ParseCIDR(requestedIP)
 	}
 	if err != nil {
-<<<<<<< HEAD
 		return &network.Settings{}, err
 	}
 	logrus.Warnf("Requesting ipNet: %s", ipNet)
@@ -867,28 +805,10 @@
 		return &network.Settings{}, fmt.Errorf("Routing prefix of %s not supported yet. Use /32 instead.", requestedIP)
 	}
 	
-=======
-		return job.Error(err)
-	}
-
-	size, _ := ipNet.Mask.Size()
-	
-	if size != 32 {
-		return job.Errorf("Routing prefix of %s not supported. Use /32 instead.", requestedIP)
-	}
-
-	out := engine.Env{}
-	out.Set("IP", ip.String())
-	out.Set("Mask", ipNet.Mask.String())
-	out.Set("MacAddress", generateMacAddr(ip).String())
-	out.SetInt("IPPrefixLen", size)
-
->>>>>>> 1b30488f
 	currentInterfaces.Set(id, &networkInterface{
 		IP: ip,
 	})
 
-<<<<<<< HEAD
 	networkSettings := &network.Settings{
 		IPAddress:            ip.String(),
 //		Mask:                 ipNet.Mask.String(),
@@ -897,9 +817,4 @@
 	}
 	
 	return networkSettings, nil
-=======
-	out.WriteTo(job.Stdout)
-
-	return engine.StatusOK
->>>>>>> 1b30488f
 }